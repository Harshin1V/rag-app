<<<<<<< HEAD
## End-to-End RAG Infrastructure & Backend on AWS
=======
# End-to-End RAG App On AWS

A Retrieval-Augmented Generation (RAG) application implemented on AWS using serverless architecture.

## Overview

This project implements a complete RAG system deployed on AWS that allows users to:

1. Upload documents (PDF, TXT, CSV)
2. Process and extract text from documents 
3. Create vector embeddings for document chunks
4. Store embeddings in PostgreSQL with pgvector
5. Query documents using natural language
6. Get AI-generated responses based on retrieved document content

The application architecture follows best practices for AWS deployment including infrastructure as code (Terraform), CI/CD with GitHub Actions, and multi-environment support (dev, staging, prod).

## Architecture

![RAG Architecture](https://mermaid.ink/img/)

### Key Components:

1. **Frontend Interface**: API Gateway serving REST API endpoints
2. **Document Processing Pipeline**:
   - Upload Handler Lambda: Receives documents, stores in S3
   - Document Processor Lambda: Chunks text, creates embeddings
   - Query Processor Lambda: Provides natural language query capabilities
3. **Storage**:
   - Amazon S3: Raw document storage
   - PostgreSQL RDS with pgvector: Vector embeddings and metadata
   - DynamoDB: Additional metadata and state management
4. **Networking**:
   - VPC with public/private subnets
   - NAT Gateway for Lambda internet access
   - VPC Endpoints for private AWS service access
5. **Security**:
   - IAM roles following least privilege
   - Secrets Manager for secure credential storage
   - Network security groups
6. **Monitoring**:
   - CloudWatch dashboards and alerts
   - Lambda logging
   - SNS for notifications


## Prerequisites

- AWS CLI configured with appropriate credentials
- Terraform >= 1.5.0
- Python 3.11+
- Docker (optional, for local development)
- Appropriate AWS account permissions to create required resources

## Getting Started

### Initial Setup

1. Clone the repository:
   ```bash
   git clone https://github.com/your-username/rag-app-on-aws.git
   cd rag-app-on-aws
   ```

2. Install dependencies:
   ```bash
   pip install -r requirements.txt
   pip install -r requirements-dev.txt  # for development
   ```

3. Create a Gemini API key:
   - Create a secret in AWS Secrets Manager named "rag-app-gemini-api-key" with the format:
     ```json
     {
       "api_key": "your-gemini-api-key"
     }
     ```

### Deploying with Terraform

1. Initialize Terraform in the desired environment directory:
   ```bash
   cd environments/dev  # or staging/prod
   terraform init
   ```

2. Plan deployment:
   ```bash
   terraform plan -out=tfplan
   ```

3. Apply deployment:
   ```bash
   terraform apply tfplan
   ```

### Using GitHub Actions CI/CD

The project includes a GitHub Actions workflow in `.github/workflows/deploy.yml` that handles:
- Code quality checks with SonarQube
- Building Lambda packages
- Terraform infrastructure provisioning
- Database initialization
- Integration testing

To use it:
1. Fork or clone this repository
2. Create dev/staging/prod env at GitHub Settings/Environment (Visible only when your repo is Public)
3. Configure repository secrets at diifernt env created in earlier step:
   - `AWS_ACCESS_KEY_ID` and `AWS_SECRET_ACCESS_KEY` with appropriate permissions
   - `SONAR_TOKEN` for SonarQube analysis

4. Push to the appropriate branch:
   - `develop` for dev environment
   - `main` for production environment
   - Or use manual workflow dispatch

## Usage

After deployment, you'll have an API Gateway endpoint with the following endpoints:

1. **Upload Endpoint**: 
   ```
   POST /upload
   
   {
     "file_name": "my_document.pdf",
     "file_content": "base64-encoded-file-content",
     "user_id": "user-123"
   }
   ```

2. **Query Endpoint**:
   ```
   POST /query
   
   {
     "query": "What does this document say about XYZ?",
     "user_id": "user-123"
   }
   ```

## Development

### Local Development and Testing

1. Run unit tests:
   ```bash
   python -m pytest src/tests/unit
   ```

2. Database Connectivity Test:
   ```bash
   python utils/db_connectivity_test.py --secret-arn <your-db-secret-arn>
   ```

3. Network Diagnostics:
   ```bash
   ./scripts/network-diagnostics.sh dev
   ```

### Adding New Features

1. Lambda Functions:
   - Add new functions in the `src/` directory
   - Update `modules/compute/main.tf` to provision new Lambda
   - Add appropriate IAM permissions

2. Database Extensions:
   - Modify `src/db_init/db_init.py` to add new tables/schemas
   - Run database initialization manually or trigger through CI/CD

## Environment Management

The project supports three environments:
- **dev**: For development and testing
- **staging**: Pre-production validation
- **prod**: Production environment

Each environment has its own configuration in the `environments/` directory.

## Customization Options

You can customize the deployment by modifying the appropriate `terraform.tfvars` file:

- **Infrastructure Sizing**:
  - `lambda_memory_size`: Memory allocation for Lambda functions
  - `lambda_timeout`: Timeout for Lambda executions
  - `db_instance_class`: RDS instance type
  - `db_allocated_storage`: RDS storage size

- **Network Configuration**:
  - `vpc_cidr`: VPC CIDR block
  - `az_count`: Number of Availability Zones
  - `single_nat_gateway`: Whether to use a single NAT Gateway (cost savings)

- **Storage Options**:
  - `enable_lifecycle_rules`: Enable S3 lifecycle rules
  - `standard_ia_transition_days`: Days before transitioning to IA storage
  - `glacier_transition_days`: Days before transitioning to Glacier

## Troubleshooting

### Common Issues

1. **Lambda Connectivity Issues**:
   - Check VPC configuration
   - Verify security group rules
   - Run `./scripts/network-diagnostics.sh <env>` for diagnosis

2. **Database Access Problems**:
   - Verify DB is in available state
   - Check security group ingress/egress rules
   - Verify DB credentials in Secrets Manager

3. **CI/CD Failures**:
   - Check CloudWatch logs for Lambda errors
   - Verify AWS credentials have sufficient permissions
   - Check SonarQube analysis requirements

## Cleanup Resources

To avoid unnecessary AWS charges, you can use the provided cleanup script to remove all resources created by this project:

1. Make the script executable:
   ```bash
   chmod +x cleanup.sh
   ```
>>>>>>> 0ca499bd

**Terraform-based Infrastructure as Code (IaC)** for deploying complete AWS infrastructure and backend services.  
Estimated cost: ~$3 (~₹250) without the free tier. To avoid extra charges, **use the cleanup script** in the `scripts` folder once you're done.

👉 Related UI: [rag-app-on-aws-ui](https://github.com/genieincodebottle/rag-app-on-aws-ui)  
📺 **YouTube breakdown video coming soon...**

![pipeline](./images/pipeline.png)

---

### 📚 Table of Contents

- [Overview](#overview)
- [Flow Diagram](#flow-diagram)
- [Infrastructure Components](#infrastructure-components)
- [Repository Structure](#repository-structure)
- [Prerequisites](#prerequisites)
- [Deployment](#deployment)
- [CI/CD Pipeline](#cicd-pipeline)
- [Environment Management](#environment-management)
- [Utilities](#utilities)
- [Uninstallation](#uninstallation)
- [Related UI](#related-ui)
- [Contributing](#contributing)

---

### 🔍 Overview

This repository contains the complete Terraform codebase for provisioning and managing the AWS infrastructure that powers the **RAG (Retrieval-Augmented Generation)** application.

It includes:
- Backend Lambda functions (upload, document processing, query handling)
- Unit and integration tests  
It follows **IaC best practices** for consistent deployments across `dev`, `staging`, and `production`.

---

### 🔁 Flow Diagram

🗺️ [Infra Provisioning Lifecycle Flow](https://github.com/genieincodebottle/rag-app-on-aws/blob/main/images/infra_provisioning_sequence.png)

---

### 🧱 Infrastructure Components

#### 1. **Networking (VPC)**
- Custom VPC (public/private subnets)
- NAT Gateways
- Security Groups
- VPC Endpoints

#### 2. **Compute (Lambda Functions)**
- Document Processor
- Query Processor
- Upload Handler
- DB Initialization
- Authentication Handler

#### 3. **Storage**
- S3 Buckets (Documents)
- DynamoDB (Metadata)
- PostgreSQL RDS with `pgvector`

#### 4. **API & Authentication**
- API Gateway (REST)
- Cognito User Pools
- JWT-based API auth

#### 5. **Monitoring & Alerts**
- CloudWatch Dashboards
- Lambda Logs
- SNS Notifications

---

### 🗂️ Repository Structure

```
.
├── .github/workflows/       # CI/CD via GitHub Actions
├── environments/            # Environment-specific configs (dev, staging, prod)
├── modules/                 # Reusable Terraform modules
├── scripts/                 # Utility shell scripts
└── src/                     # Lambda backend source code
```

🔧 Change `project_name` in `environments/<stage>/terraform.tfvars` to deploy under a custom AWS project name.  
This avoids name conflicts (e.g., with S3 buckets).

---

### 🛠️ Prerequisites

- Terraform `v1.5.7+`
- AWS CLI (configured)
- Python `3.11+` (for Lambda testing)
- GitHub account + repo secrets:
  - `AWS_ACCESS_KEY_ID`
  - `AWS_SECRET_ACCESS_KEY`
  - `SONAR_TOKEN` (optional - for quality gate)

---

### 🚀 Deployment

#### 🔐 Setting Up GitHub Secrets

1. **AWS Keys**
   - Generate from IAM > Users > Security Credentials
   - Add as GitHub secrets:  
     `AWS_ACCESS_KEY_ID`, `AWS_SECRET_ACCESS_KEY`

2. **SonarQube (Optional)**
   - Generate from SonarCloud → `SONAR_TOKEN`

3. **Add Secrets**
   - Go to: GitHub → Settings → Secrets → Actions

---

#### 🧑‍💻 Manual Deployment

```bash
cd environments/dev
terraform init
terraform plan -var="reset_db_password=false" -var="bastion_allowed_cidr=['0.0.0.0/0']"
terraform apply -var="reset_db_password=false" -var="bastion_allowed_cidr=['0.0.0.0/0']"
```

Retrieve outputs:
```bash
terraform output api_endpoint
terraform output cognito_app_client_id
```

---

#### 🤖 Automated Deployment via GitHub Actions

Push to trigger CI/CD:

- **Dev**: `git push origin develop`  
- **Staging/Prod**: `git push origin main`

Manually trigger from GitHub:
- Actions → "Terraform AWS Deployment" → Run

---

### 🔄 CI/CD Pipeline Highlights

1. Detects target environment  
2. Runs SonarQube (if token present)  
3. Builds and packages Lambdas  
4. Executes Terraform plan & apply  
5. Triggers DB init Lambda  
6. Runs integration tests

---

### 🌍 Environment Management

Supports:

- `dev` – development/testing
- `staging` – pre-production
- `prod` – live environment

Configs live under `environments/`.

---

### 🧰 Utilities

`/scripts/` folder includes:

- `cleanup.sh` – tear down all AWS resources
- `import_resources.sh` – import existing AWS infra into state
- `network-diagnostics.sh` – troubleshoot VPC/networking

---

### 🧹 Uninstallation

To clean up resources:

```bash
cd scripts
chmod +x cleanup.sh
./cleanup.sh
```

---

### 🌐 Related UI

- [rag-app-on-aws-ui](https://github.com/genieincodebottle/rag-app-on-aws-ui) – Streamlit frontend powered by this infra

---

### 🤝 Contributing

1. Fork the repository
2. Create a feature branch (`git checkout -b feature/amazing-feature`)
3. Commit your changes (`git commit -m 'Add some amazing feature'`)
4. Push to the branch (`git push origin feature/amazing-feature`)
5. Open a Pull Request

---

> **Note**: This infra may incur AWS charges. Always review `terraform plan` output.  
> Never commit secrets—use GitHub Secrets for security.<|MERGE_RESOLUTION|>--- conflicted
+++ resolved
@@ -1,235 +1,4 @@
-<<<<<<< HEAD
 ## End-to-End RAG Infrastructure & Backend on AWS
-=======
-# End-to-End RAG App On AWS
-
-A Retrieval-Augmented Generation (RAG) application implemented on AWS using serverless architecture.
-
-## Overview
-
-This project implements a complete RAG system deployed on AWS that allows users to:
-
-1. Upload documents (PDF, TXT, CSV)
-2. Process and extract text from documents 
-3. Create vector embeddings for document chunks
-4. Store embeddings in PostgreSQL with pgvector
-5. Query documents using natural language
-6. Get AI-generated responses based on retrieved document content
-
-The application architecture follows best practices for AWS deployment including infrastructure as code (Terraform), CI/CD with GitHub Actions, and multi-environment support (dev, staging, prod).
-
-## Architecture
-
-![RAG Architecture](https://mermaid.ink/img/)
-
-### Key Components:
-
-1. **Frontend Interface**: API Gateway serving REST API endpoints
-2. **Document Processing Pipeline**:
-   - Upload Handler Lambda: Receives documents, stores in S3
-   - Document Processor Lambda: Chunks text, creates embeddings
-   - Query Processor Lambda: Provides natural language query capabilities
-3. **Storage**:
-   - Amazon S3: Raw document storage
-   - PostgreSQL RDS with pgvector: Vector embeddings and metadata
-   - DynamoDB: Additional metadata and state management
-4. **Networking**:
-   - VPC with public/private subnets
-   - NAT Gateway for Lambda internet access
-   - VPC Endpoints for private AWS service access
-5. **Security**:
-   - IAM roles following least privilege
-   - Secrets Manager for secure credential storage
-   - Network security groups
-6. **Monitoring**:
-   - CloudWatch dashboards and alerts
-   - Lambda logging
-   - SNS for notifications
-
-
-## Prerequisites
-
-- AWS CLI configured with appropriate credentials
-- Terraform >= 1.5.0
-- Python 3.11+
-- Docker (optional, for local development)
-- Appropriate AWS account permissions to create required resources
-
-## Getting Started
-
-### Initial Setup
-
-1. Clone the repository:
-   ```bash
-   git clone https://github.com/your-username/rag-app-on-aws.git
-   cd rag-app-on-aws
-   ```
-
-2. Install dependencies:
-   ```bash
-   pip install -r requirements.txt
-   pip install -r requirements-dev.txt  # for development
-   ```
-
-3. Create a Gemini API key:
-   - Create a secret in AWS Secrets Manager named "rag-app-gemini-api-key" with the format:
-     ```json
-     {
-       "api_key": "your-gemini-api-key"
-     }
-     ```
-
-### Deploying with Terraform
-
-1. Initialize Terraform in the desired environment directory:
-   ```bash
-   cd environments/dev  # or staging/prod
-   terraform init
-   ```
-
-2. Plan deployment:
-   ```bash
-   terraform plan -out=tfplan
-   ```
-
-3. Apply deployment:
-   ```bash
-   terraform apply tfplan
-   ```
-
-### Using GitHub Actions CI/CD
-
-The project includes a GitHub Actions workflow in `.github/workflows/deploy.yml` that handles:
-- Code quality checks with SonarQube
-- Building Lambda packages
-- Terraform infrastructure provisioning
-- Database initialization
-- Integration testing
-
-To use it:
-1. Fork or clone this repository
-2. Create dev/staging/prod env at GitHub Settings/Environment (Visible only when your repo is Public)
-3. Configure repository secrets at diifernt env created in earlier step:
-   - `AWS_ACCESS_KEY_ID` and `AWS_SECRET_ACCESS_KEY` with appropriate permissions
-   - `SONAR_TOKEN` for SonarQube analysis
-
-4. Push to the appropriate branch:
-   - `develop` for dev environment
-   - `main` for production environment
-   - Or use manual workflow dispatch
-
-## Usage
-
-After deployment, you'll have an API Gateway endpoint with the following endpoints:
-
-1. **Upload Endpoint**: 
-   ```
-   POST /upload
-   
-   {
-     "file_name": "my_document.pdf",
-     "file_content": "base64-encoded-file-content",
-     "user_id": "user-123"
-   }
-   ```
-
-2. **Query Endpoint**:
-   ```
-   POST /query
-   
-   {
-     "query": "What does this document say about XYZ?",
-     "user_id": "user-123"
-   }
-   ```
-
-## Development
-
-### Local Development and Testing
-
-1. Run unit tests:
-   ```bash
-   python -m pytest src/tests/unit
-   ```
-
-2. Database Connectivity Test:
-   ```bash
-   python utils/db_connectivity_test.py --secret-arn <your-db-secret-arn>
-   ```
-
-3. Network Diagnostics:
-   ```bash
-   ./scripts/network-diagnostics.sh dev
-   ```
-
-### Adding New Features
-
-1. Lambda Functions:
-   - Add new functions in the `src/` directory
-   - Update `modules/compute/main.tf` to provision new Lambda
-   - Add appropriate IAM permissions
-
-2. Database Extensions:
-   - Modify `src/db_init/db_init.py` to add new tables/schemas
-   - Run database initialization manually or trigger through CI/CD
-
-## Environment Management
-
-The project supports three environments:
-- **dev**: For development and testing
-- **staging**: Pre-production validation
-- **prod**: Production environment
-
-Each environment has its own configuration in the `environments/` directory.
-
-## Customization Options
-
-You can customize the deployment by modifying the appropriate `terraform.tfvars` file:
-
-- **Infrastructure Sizing**:
-  - `lambda_memory_size`: Memory allocation for Lambda functions
-  - `lambda_timeout`: Timeout for Lambda executions
-  - `db_instance_class`: RDS instance type
-  - `db_allocated_storage`: RDS storage size
-
-- **Network Configuration**:
-  - `vpc_cidr`: VPC CIDR block
-  - `az_count`: Number of Availability Zones
-  - `single_nat_gateway`: Whether to use a single NAT Gateway (cost savings)
-
-- **Storage Options**:
-  - `enable_lifecycle_rules`: Enable S3 lifecycle rules
-  - `standard_ia_transition_days`: Days before transitioning to IA storage
-  - `glacier_transition_days`: Days before transitioning to Glacier
-
-## Troubleshooting
-
-### Common Issues
-
-1. **Lambda Connectivity Issues**:
-   - Check VPC configuration
-   - Verify security group rules
-   - Run `./scripts/network-diagnostics.sh <env>` for diagnosis
-
-2. **Database Access Problems**:
-   - Verify DB is in available state
-   - Check security group ingress/egress rules
-   - Verify DB credentials in Secrets Manager
-
-3. **CI/CD Failures**:
-   - Check CloudWatch logs for Lambda errors
-   - Verify AWS credentials have sufficient permissions
-   - Check SonarQube analysis requirements
-
-## Cleanup Resources
-
-To avoid unnecessary AWS charges, you can use the provided cleanup script to remove all resources created by this project:
-
-1. Make the script executable:
-   ```bash
-   chmod +x cleanup.sh
-   ```
->>>>>>> 0ca499bd
 
 **Terraform-based Infrastructure as Code (IaC)** for deploying complete AWS infrastructure and backend services.  
 Estimated cost: ~$3 (~₹250) without the free tier. To avoid extra charges, **use the cleanup script** in the `scripts` folder once you're done.
@@ -261,7 +30,6 @@
 ### 🔍 Overview
 
 This repository contains the complete Terraform codebase for provisioning and managing the AWS infrastructure that powers the **RAG (Retrieval-Augmented Generation)** application.
-
 It includes:
 - Backend Lambda functions (upload, document processing, query handling)
 - Unit and integration tests  
